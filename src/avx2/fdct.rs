/*
 * Ported from mozjpeg / jfdctint-avx2.asm to rust
 * Copyright 2009 Pierre Ossman <ossman@cendio.se> for Cendio AB
 * Copyright (C) 2009, 2016, 2018, 2020, D. R. Commander.
 *
 * Based on the x86 SIMD extension for IJG JPEG library
 * Copyright (C) 1999-2006, MIYASAKA Masaru.
 */

#[cfg(target_arch = "x86")]
use core::arch::x86::{
    __m256i, _mm256_add_epi16, _mm256_add_epi32, _mm256_loadu_si256, _mm256_madd_epi16,
    _mm256_packs_epi32, _mm256_permute2x128_si256, _mm256_permute4x64_epi64, _mm256_set_epi16,
    _mm256_set_epi32, _mm256_sign_epi16, _mm256_slli_epi16, _mm256_srai_epi16, _mm256_srai_epi32,
    _mm256_storeu_si256, _mm256_sub_epi16, _mm256_unpackhi_epi16, _mm256_unpackhi_epi32,
    _mm256_unpacklo_epi16, _mm256_unpacklo_epi32,
};

#[cfg(target_arch = "x86_64")]
use core::arch::x86_64::{
    __m256i, _mm256_add_epi16, _mm256_add_epi32, _mm256_loadu_si256, _mm256_madd_epi16,
    _mm256_packs_epi32, _mm256_permute2x128_si256, _mm256_permute4x64_epi64, _mm256_set_epi16,
    _mm256_set_epi32, _mm256_sign_epi16, _mm256_slli_epi16, _mm256_srai_epi16, _mm256_srai_epi32,
    _mm256_storeu_si256, _mm256_sub_epi16, _mm256_unpackhi_epi16, _mm256_unpackhi_epi32,
    _mm256_unpacklo_epi16, _mm256_unpacklo_epi32,
};

use crate::encoder::AlignedBlock;

const CONST_BITS: i32 = 13;
const PASS1_BITS: i32 = 2;

// FIX(0.298631336)
const F_0_298: i16 = 2446;
// FIX(0.390180644)
const F_0_390: i16 = 3196;
// FIX(0.541196100)
const F_0_541: i16 = 4433;
// FIX(0.765366865)
const F_0_765: i16 = 6270;
//FIX(0.899976223)
const F_0_899: i16 = 7373;
//FIX(1.175875602)
const F_1_175: i16 = 9633;
//FIX(1.501321110)
const F_1_501: i16 = 12299;
//FIX(1.847759065)
const F_1_847: i16 = 15137;
//FIX(1.961570560)
const F_1_961: i16 = 16069;
//FIX(2.053119869)
const F_2_053: i16 = 16819;
//FIX(2.562915447)
const F_2_562: i16 = 20995;
//FIX(3.072711026)
const F_3_072: i16 = 25172;

const DESCALE_P1: i32 = CONST_BITS - PASS1_BITS;
const DESCALE_P2: i32 = CONST_BITS + PASS1_BITS;

#[inline(always)]
pub fn fdct_avx2(data: &mut AlignedBlock) {
    unsafe {
        fdct_avx2_internal(data);
    }
}

#[target_feature(enable = "avx2")]
<<<<<<< HEAD
unsafe fn fdct_avx2_internal(data: &mut AlignedBlock) {
=======
fn fdct_avx2_internal(data: &mut [i16; 64]) {
    #[target_feature(enable = "avx2")]
>>>>>>> 057934eb
    #[allow(non_snake_case)]
    #[inline]
    fn PW_F130_F054_MF130_F054() -> __m256i {
        _mm256_set_epi16(
            F_0_541,
            F_0_541 - F_1_847,
            F_0_541,
            F_0_541 - F_1_847,
            F_0_541,
            F_0_541 - F_1_847,
            F_0_541,
            F_0_541 - F_1_847,
            F_0_541,
            F_0_541 + F_0_765,
            F_0_541,
            F_0_541 + F_0_765,
            F_0_541,
            F_0_541 + F_0_765,
            F_0_541,
            F_0_541 + F_0_765,
        )
    }

    #[target_feature(enable = "avx2")]
    #[allow(non_snake_case)]
    #[inline]
    fn PW_MF078_F117_F078_F117() -> __m256i {
        _mm256_set_epi16(
            F_1_175,
            F_1_175 - F_0_390,
            F_1_175,
            F_1_175 - F_0_390,
            F_1_175,
            F_1_175 - F_0_390,
            F_1_175,
            F_1_175 - F_0_390,
            F_1_175,
            F_1_175 - F_1_961,
            F_1_175,
            F_1_175 - F_1_961,
            F_1_175,
            F_1_175 - F_1_961,
            F_1_175,
            F_1_175 - F_1_961,
        )
    }

    #[target_feature(enable = "avx2")]
    #[allow(non_snake_case)]
    #[inline]
    fn PW_MF060_MF089_MF050_MF256() -> __m256i {
        _mm256_set_epi16(
            -F_2_562,
            F_2_053 - F_2_562,
            -F_2_562,
            F_2_053 - F_2_562,
            -F_2_562,
            F_2_053 - F_2_562,
            -F_2_562,
            F_2_053 - F_2_562,
            -F_0_899,
            F_0_298 - F_0_899,
            -F_0_899,
            F_0_298 - F_0_899,
            -F_0_899,
            F_0_298 - F_0_899,
            -F_0_899,
            F_0_298 - F_0_899,
        )
    }

    #[target_feature(enable = "avx2")]
    #[allow(non_snake_case)]
    #[inline]
    fn PW_F050_MF256_F060_MF089() -> __m256i {
        _mm256_set_epi16(
            -F_0_899,
            F_1_501 - F_0_899,
            -F_0_899,
            F_1_501 - F_0_899,
            -F_0_899,
            F_1_501 - F_0_899,
            -F_0_899,
            F_1_501 - F_0_899,
            -F_2_562,
            F_3_072 - F_2_562,
            -F_2_562,
            F_3_072 - F_2_562,
            -F_2_562,
            F_3_072 - F_2_562,
            -F_2_562,
            F_3_072 - F_2_562,
        )
    }

    #[target_feature(enable = "avx2")]
    #[allow(non_snake_case)]
    #[inline]
    fn PD_DESCALE_P(first_pass: bool) -> __m256i {
        if first_pass {
            _mm256_set_epi32(
                1 << (DESCALE_P1 - 1),
                1 << (DESCALE_P1 - 1),
                1 << (DESCALE_P1 - 1),
                1 << (DESCALE_P1 - 1),
                1 << (DESCALE_P1 - 1),
                1 << (DESCALE_P1 - 1),
                1 << (DESCALE_P1 - 1),
                1 << (DESCALE_P1 - 1),
            )
        } else {
            _mm256_set_epi32(
                1 << (DESCALE_P2 - 1),
                1 << (DESCALE_P2 - 1),
                1 << (DESCALE_P2 - 1),
                1 << (DESCALE_P2 - 1),
                1 << (DESCALE_P2 - 1),
                1 << (DESCALE_P2 - 1),
                1 << (DESCALE_P2 - 1),
                1 << (DESCALE_P2 - 1),
            )
        }
    }

    #[target_feature(enable = "avx2")]
    #[allow(non_snake_case)]
    #[inline]
    fn PW_DESCALE_P2X() -> __m256i {
        _mm256_set_epi32(
            1 << (PASS1_BITS - 1),
            1 << (PASS1_BITS - 1),
            1 << (PASS1_BITS - 1),
            1 << (PASS1_BITS - 1),
            1 << (PASS1_BITS - 1),
            1 << (PASS1_BITS - 1),
            1 << (PASS1_BITS - 1),
            1 << (PASS1_BITS - 1),
        )
    }

    // In-place 8x8x16-bit matrix transpose using AVX2 instructions
    #[target_feature(enable = "avx2")]
    #[inline]
    fn do_transpose(
        i1: __m256i,
        i2: __m256i,
        i3: __m256i,
        i4: __m256i,
    ) -> (__m256i, __m256i, __m256i, __m256i) {
        //i1=(00 01 02 03 04 05 06 07  40 41 42 43 44 45 46 47)
        //i2=(10 11 12 13 14 15 16 17  50 51 52 53 54 55 56 57)
        //i3=(20 21 22 23 24 25 26 27  60 61 62 63 64 65 66 67)
        //i4=(30 31 32 33 34 35 36 37  70 71 72 73 74 75 76 77)

        let t5 = _mm256_unpacklo_epi16(i1, i2);
        let t6 = _mm256_unpackhi_epi16(i1, i2);
        let t7 = _mm256_unpacklo_epi16(i3, i4);
        let t8 = _mm256_unpackhi_epi16(i3, i4);

        // transpose coefficients(phase 1)
        // t1=(00 10 01 11 02 12 03 13  40 50 41 51 42 52 43 53)
        // t2=(04 14 05 15 06 16 07 17  44 54 45 55 46 56 47 57)
        // t3=(20 30 21 31 22 32 23 33  60 70 61 71 62 72 63 73)
        // t4=(24 34 25 35 26 36 27 37  64 74 65 75 66 76 67 77)

        let t1 = _mm256_unpacklo_epi32(t5, t7);
        let t2 = _mm256_unpackhi_epi32(t5, t7);
        let t3 = _mm256_unpacklo_epi32(t6, t8);
        let t4 = _mm256_unpackhi_epi32(t6, t8);

        // transpose coefficients(phase 2)
        // t5=(00 10 20 30 01 11 21 31  40 50 60 70 41 51 61 71)
        // t6=(02 12 22 32 03 13 23 33  42 52 62 72 43 53 63 73)
        // t7=(04 14 24 34 05 15 25 35  44 54 64 74 45 55 65 75)
        // t8=(06 16 26 36 07 17 27 37  46 56 66 76 47 57 67 77)

        (
            _mm256_permute4x64_epi64(t1, 0x8D),
            _mm256_permute4x64_epi64(t2, 0x8D),
            _mm256_permute4x64_epi64(t3, 0xD8),
            _mm256_permute4x64_epi64(t4, 0xD8),
        )
    }

    // In-place 8x8x16-bit accurate integer forward DCT using AVX2 instructions
    #[target_feature(enable = "avx2")]
    #[inline]
    fn do_dct(
        first_pass: bool,
        i1: __m256i,
        i2: __m256i,
        i3: __m256i,
        i4: __m256i,
    ) -> (__m256i, __m256i, __m256i, __m256i) {
        let t5 = _mm256_sub_epi16(i1, i4); // data1_0 - data6_7 = tmp6_7
        let t6 = _mm256_add_epi16(i1, i4); // data1_0 + data6_7 = tmp1_0
        let t7 = _mm256_add_epi16(i2, i3); // data3_2 + data4_5 = tmp3_2
        let t8 = _mm256_sub_epi16(i2, i3); // data3_2 - data4_5 = tmp4_5

        // Even part

        let t6 = _mm256_permute2x128_si256(t6, t6, 0x01); // t6=tmp0_1
        let t1 = _mm256_add_epi16(t6, t7); // t1 = tmp0_1 + tmp3_2 = tmp10_11
        let t6 = _mm256_sub_epi16(t6, t7); // t6 = tmp0_1 - tmp3_2 = tmp13_12

        let t7 = _mm256_permute2x128_si256(t1, t1, 0x01); // t7 = tmp11_10
        let t1 = _mm256_sign_epi16(
            t1,
            _mm256_set_epi16(-1, -1, -1, -1, -1, -1, -1, -1, 1, 1, 1, 1, 1, 1, 1, 1),
        ); // tmp10_neg11

        let t7 = _mm256_add_epi16(t7, t1); // t7 = (tmp10 + tmp11)_(tmp10 - tmp11)

        let t1 = if first_pass {
            _mm256_slli_epi16(t7, PASS1_BITS)
        } else {
            let t7 = _mm256_add_epi16(t7, PW_DESCALE_P2X());
            _mm256_srai_epi16(t7, PASS1_BITS)
        };

        // (Original)
        // z1 = (tmp12 + tmp13) * 0.541196100;
        // data2 = z1 + tmp13 * 0.765366865;
        // data6 = z1 + tmp12 * -1.847759065;
        //
        // (This implementation)
        // data2 = tmp13 * (0.541196100 + 0.765366865) + tmp12 * 0.541196100;
        // data6 = tmp13 * 0.541196100 + tmp12 * (0.541196100 - 1.847759065);

        let t7 = _mm256_permute2x128_si256(t6, t6, 0x01); // t7 = tmp12_13
        let t2 = _mm256_unpacklo_epi16(t6, t7);
        let t6 = _mm256_unpackhi_epi16(t6, t7);

        let t2 = _mm256_madd_epi16(t2, PW_F130_F054_MF130_F054()); // t2 = data2_6L
        let t6 = _mm256_madd_epi16(t6, PW_F130_F054_MF130_F054()); // t6 = data2_6H

        let t2 = _mm256_add_epi32(t2, PD_DESCALE_P(first_pass));
        let t6 = _mm256_add_epi32(t6, PD_DESCALE_P(first_pass));

        let t2 = if first_pass {
            _mm256_srai_epi32(t2, DESCALE_P1)
        } else {
            _mm256_srai_epi32(t2, DESCALE_P2)
        };
        let t6 = if first_pass {
            _mm256_srai_epi32(t6, DESCALE_P1)
        } else {
            _mm256_srai_epi32(t6, DESCALE_P2)
        };

        let t3 = _mm256_packs_epi32(t2, t6); // t6 = data2_6

        // Odd part

        let t7 = _mm256_add_epi16(t8, t5); // t7 = tmp4_5 + tmp6_7 = z3_4

        // (Original)
        // z5 = (z3 + z4) * 1.175875602;
        // z3 = z3 * -1.961570560;
        // z4 = z4 * -0.390180644;
        // z3 += z5;
        // z4 += z5;
        //
        // (This implementation)
        // z3 = z3 * (1.175875602 - 1.961570560) + z4 * 1.175875602;
        // z4 = z3 * 1.175875602 + z4 * (1.175875602 - 0.390180644);

        let t2 = _mm256_permute2x128_si256(t7, t7, 0x01); // t2 = z4_3
        let t6 = _mm256_unpacklo_epi16(t7, t2);
        let t7 = _mm256_unpackhi_epi16(t7, t2);

        let t6 = _mm256_madd_epi16(t6, PW_MF078_F117_F078_F117()); // t6 = z3_4L
        let t7 = _mm256_madd_epi16(t7, PW_MF078_F117_F078_F117()); // t7 = z3_4H

        // (Original)
        // z1 = tmp4 + tmp7;
        // z2 = tmp5 + tmp6;
        // tmp4 = tmp4 * 0.298631336;
        // tmp5 = tmp5 * 2.053119869;
        // tmp6 = tmp6 * 3.072711026;
        // tmp7 = tmp7 * 1.501321110;
        // z1 = z1 * -0.899976223;
        // z2 = z2 * -2.562915447;
        // data7 = tmp4 + z1 + z3;
        // data5 = tmp5 + z2 + z4;
        // data3 = tmp6 + z2 + z3;
        // data1 = tmp7 + z1 + z4;
        //
        // (This implementation)
        // tmp4 = tmp4 * (0.298631336 - 0.899976223) + tmp7 * -0.899976223;
        // tmp5 = tmp5 * (2.053119869 - 2.562915447) + tmp6 * -2.562915447;
        // tmp6 = tmp5 * -2.562915447 + tmp6 * (3.072711026 - 2.562915447);
        // tmp7 = tmp4 * -0.899976223 + tmp7 * (1.501321110 - 0.899976223);
        // data7 = tmp4 + z3;
        // data5 = tmp5 + z4;
        // data3 = tmp6 + z3;
        // data1 = tmp7 + z4;

        let t4 = _mm256_permute2x128_si256(t5, t5, 0x01); // t4 = tmp7_6
        let t2 = _mm256_unpacklo_epi16(t8, t4);
        let t4 = _mm256_unpackhi_epi16(t8, t4);

        let t2 = _mm256_madd_epi16(t2, PW_MF060_MF089_MF050_MF256()); //t2 = tmp4_5L
        let t4 = _mm256_madd_epi16(t4, PW_MF060_MF089_MF050_MF256()); // t4 = tmp4_5H

        let t2 = _mm256_add_epi32(t2, t6); // t2 = data7_5L
        let t4 = _mm256_add_epi32(t4, t7); // t4 = data7_5H

        let t2 = _mm256_add_epi32(t2, PD_DESCALE_P(first_pass));
        let t4 = _mm256_add_epi32(t4, PD_DESCALE_P(first_pass));

        let t2 = if first_pass {
            _mm256_srai_epi32(t2, DESCALE_P1)
        } else {
            _mm256_srai_epi32(t2, DESCALE_P2)
        };
        let t4 = if first_pass {
            _mm256_srai_epi32(t4, DESCALE_P1)
        } else {
            _mm256_srai_epi32(t4, DESCALE_P2)
        };

        let t4 = _mm256_packs_epi32(t2, t4); // t4 = data7_5

        let t2 = _mm256_permute2x128_si256(t8, t8, 0x01); // t2 = tmp5_4

        let t8 = _mm256_unpacklo_epi16(t5, t2);
        let t5 = _mm256_unpackhi_epi16(t5, t2);

        let t8 = _mm256_madd_epi16(t8, PW_F050_MF256_F060_MF089()); // t8 = tmp6_7L
        let t5 = _mm256_madd_epi16(t5, PW_F050_MF256_F060_MF089()); // t5 = tmp6_7H

        let t8 = _mm256_add_epi32(t8, t6); // t8 = data3_1L
        let t5 = _mm256_add_epi32(t5, t7); // t5 = data3_1H

        let t8 = _mm256_add_epi32(t8, PD_DESCALE_P(first_pass));
        let t5 = _mm256_add_epi32(t5, PD_DESCALE_P(first_pass));

        let t8 = if first_pass {
            _mm256_srai_epi32(t8, DESCALE_P1)
        } else {
            _mm256_srai_epi32(t8, DESCALE_P2)
        };
        let t5 = if first_pass {
            _mm256_srai_epi32(t5, DESCALE_P1)
        } else {
            _mm256_srai_epi32(t5, DESCALE_P2)
        };

        let t2 = _mm256_packs_epi32(t8, t5); // t2 = data3_1

        (t1, t2, t3, t4)
    }

<<<<<<< HEAD
    let in_data = core::mem::transmute::<*mut i16, *mut __m256i>(data.data.as_mut_ptr());

    let ymm4 = _mm256_loadu_si256(in_data);
    let ymm5 = _mm256_loadu_si256(in_data.add(1));
    let ymm6 = _mm256_loadu_si256(in_data.add(2));
    let ymm7 = _mm256_loadu_si256(in_data.add(3));
=======
    let ymm4 = avx_load(&data[0..16]);
    let ymm5 = avx_load(&data[16..32]);
    let ymm6 = avx_load(&data[32..48]);
    let ymm7 = avx_load(&data[48..64]);
>>>>>>> 057934eb

    // ---- Pass 1: process rows.
    // ymm4=(00 01 02 03 04 05 06 07  10 11 12 13 14 15 16 17)
    // ymm5=(20 21 22 23 24 25 26 27  30 31 32 33 34 35 36 37)
    // ymm6=(40 41 42 43 44 45 46 47  50 51 52 53 54 55 56 57)
    // ymm7=(60 61 62 63 64 65 66 67  70 71 72 73 74 75 76 77)

    let ymm0 = _mm256_permute2x128_si256(ymm4, ymm6, 0x20);
    let ymm1 = _mm256_permute2x128_si256(ymm4, ymm6, 0x31);
    let ymm2 = _mm256_permute2x128_si256(ymm5, ymm7, 0x20);
    let ymm3 = _mm256_permute2x128_si256(ymm5, ymm7, 0x31);

    // ymm0=(00 01 02 03 04 05 06 07  40 41 42 43 44 45 46 47)
    // ymm1=(10 11 12 13 14 15 16 17  50 51 52 53 54 55 56 57)
    // ymm2=(20 21 22 23 24 25 26 27  60 61 62 63 64 65 66 67)
    // ymm3=(30 31 32 33 34 35 36 37  70 71 72 73 74 75 76 77)

    let (ymm0, ymm1, ymm2, ymm3) = do_transpose(ymm0, ymm1, ymm2, ymm3);
    let (ymm0, ymm1, ymm2, ymm3) = do_dct(true, ymm0, ymm1, ymm2, ymm3);

    // ---- Pass 2: process columns.

    let ymm4 = _mm256_permute2x128_si256(ymm1, ymm3, 0x20); // ymm4=data3_7
    let ymm1 = _mm256_permute2x128_si256(ymm1, ymm3, 0x31); // ymm1=data1_5

    let (ymm0, ymm1, ymm2, ymm4) = do_transpose(ymm0, ymm1, ymm2, ymm4);
    let (ymm0, ymm1, ymm2, ymm4) = do_dct(false, ymm0, ymm1, ymm2, ymm4);

    let ymm3 = _mm256_permute2x128_si256(ymm0, ymm1, 0x30); // ymm3=data0_1
    let ymm5 = _mm256_permute2x128_si256(ymm2, ymm1, 0x20); // ymm5=data2_3
    let ymm6 = _mm256_permute2x128_si256(ymm0, ymm4, 0x31); // ymm6=data4_5
    let ymm7 = _mm256_permute2x128_si256(ymm2, ymm4, 0x21); // ymm7=data6_7

<<<<<<< HEAD
    let out_data = core::mem::transmute::<*mut i16, *mut __m256i>(data.data.as_mut_ptr());
=======
    avx_store(ymm3, &mut data[0..16]);
    avx_store(ymm5, &mut data[16..32]);
    avx_store(ymm6, &mut data[32..48]);
    avx_store(ymm7, &mut data[48..64]);
}

/// Safe wrapper for an unaligned AVX load
#[target_feature(enable = "avx2")]
#[inline]
fn avx_load(input: &[i16]) -> __m256i {
    assert!(input.len() == 16);
    assert!(core::mem::size_of::<[i16; 16]>() == core::mem::size_of::<__m256i>());
    // SAFETY: we've checked sizes above. The load is unaligned, so no alignment requirements.
    unsafe { _mm256_loadu_si256(input.as_ptr() as *const __m256i) }
}
>>>>>>> 057934eb

/// Safe wrapper for an unaligned AVX store
#[target_feature(enable = "avx2")]
#[inline]
fn avx_store(input: __m256i, output: &mut [i16]) {
    assert!(output.len() == 16);
    assert!(core::mem::size_of::<[i16; 16]>() == core::mem::size_of::<__m256i>());
    // SAFETY: we've checked sizes above. The load is unaligned, so no alignment requirements.
    unsafe { _mm256_storeu_si256(output.as_mut_ptr() as *mut __m256i, input) }
}<|MERGE_RESOLUTION|>--- conflicted
+++ resolved
@@ -66,12 +66,7 @@
 }
 
 #[target_feature(enable = "avx2")]
-<<<<<<< HEAD
 unsafe fn fdct_avx2_internal(data: &mut AlignedBlock) {
-=======
-fn fdct_avx2_internal(data: &mut [i16; 64]) {
-    #[target_feature(enable = "avx2")]
->>>>>>> 057934eb
     #[allow(non_snake_case)]
     #[inline]
     fn PW_F130_F054_MF130_F054() -> __m256i {
@@ -426,19 +421,12 @@
         (t1, t2, t3, t4)
     }
 
-<<<<<<< HEAD
     let in_data = core::mem::transmute::<*mut i16, *mut __m256i>(data.data.as_mut_ptr());
 
     let ymm4 = _mm256_loadu_si256(in_data);
     let ymm5 = _mm256_loadu_si256(in_data.add(1));
     let ymm6 = _mm256_loadu_si256(in_data.add(2));
     let ymm7 = _mm256_loadu_si256(in_data.add(3));
-=======
-    let ymm4 = avx_load(&data[0..16]);
-    let ymm5 = avx_load(&data[16..32]);
-    let ymm6 = avx_load(&data[32..48]);
-    let ymm7 = avx_load(&data[48..64]);
->>>>>>> 057934eb
 
     // ---- Pass 1: process rows.
     // ymm4=(00 01 02 03 04 05 06 07  10 11 12 13 14 15 16 17)
@@ -472,32 +460,10 @@
     let ymm6 = _mm256_permute2x128_si256(ymm0, ymm4, 0x31); // ymm6=data4_5
     let ymm7 = _mm256_permute2x128_si256(ymm2, ymm4, 0x21); // ymm7=data6_7
 
-<<<<<<< HEAD
     let out_data = core::mem::transmute::<*mut i16, *mut __m256i>(data.data.as_mut_ptr());
-=======
-    avx_store(ymm3, &mut data[0..16]);
-    avx_store(ymm5, &mut data[16..32]);
-    avx_store(ymm6, &mut data[32..48]);
-    avx_store(ymm7, &mut data[48..64]);
-}
-
-/// Safe wrapper for an unaligned AVX load
-#[target_feature(enable = "avx2")]
-#[inline]
-fn avx_load(input: &[i16]) -> __m256i {
-    assert!(input.len() == 16);
-    assert!(core::mem::size_of::<[i16; 16]>() == core::mem::size_of::<__m256i>());
-    // SAFETY: we've checked sizes above. The load is unaligned, so no alignment requirements.
-    unsafe { _mm256_loadu_si256(input.as_ptr() as *const __m256i) }
-}
->>>>>>> 057934eb
-
-/// Safe wrapper for an unaligned AVX store
-#[target_feature(enable = "avx2")]
-#[inline]
-fn avx_store(input: __m256i, output: &mut [i16]) {
-    assert!(output.len() == 16);
-    assert!(core::mem::size_of::<[i16; 16]>() == core::mem::size_of::<__m256i>());
-    // SAFETY: we've checked sizes above. The load is unaligned, so no alignment requirements.
-    unsafe { _mm256_storeu_si256(output.as_mut_ptr() as *mut __m256i, input) }
+
+    _mm256_storeu_si256(out_data, ymm3);
+    _mm256_storeu_si256(out_data.add(1), ymm5);
+    _mm256_storeu_si256(out_data.add(2), ymm6);
+    _mm256_storeu_si256(out_data.add(3), ymm7);
 }